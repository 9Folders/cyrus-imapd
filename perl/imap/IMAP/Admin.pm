#
# Copyright (c) 1994-2008 Carnegie Mellon University.  All rights reserved.
#
# Redistribution and use in source and binary forms, with or without
# modification, are permitted provided that the following conditions
# are met:
#
# 1. Redistributions of source code must retain the above copyright
#    notice, this list of conditions and the following disclaimer.
#
# 2. Redistributions in binary form must reproduce the above copyright
#    notice, this list of conditions and the following disclaimer in
#    the documentation and/or other materials provided with the
#    distribution.
#
# 3. The name "Carnegie Mellon University" must not be used to
#    endorse or promote products derived from this software without
#    prior written permission. For permission or any legal
#    details, please contact
#      Carnegie Mellon University
#      Center for Technology Transfer and Enterprise Creation
#      4615 Forbes Avenue
#      Suite 302
#      Pittsburgh, PA  15213
#      (412) 268-7393, fax: (412) 268-7395
#      innovation@andrew.cmu.edu
#
# 4. Redistributions of any form whatsoever must retain the following
#    acknowledgment:
#    "This product includes software developed by Computing Services
#     at Carnegie Mellon University (http://www.cmu.edu/computing/)."
#
# CARNEGIE MELLON UNIVERSITY DISCLAIMS ALL WARRANTIES WITH REGARD TO
# THIS SOFTWARE, INCLUDING ALL IMPLIED WARRANTIES OF MERCHANTABILITY
# AND FITNESS, IN NO EVENT SHALL CARNEGIE MELLON UNIVERSITY BE LIABLE
# FOR ANY SPECIAL, INDIRECT OR CONSEQUENTIAL DAMAGES OR ANY DAMAGES
# WHATSOEVER RESULTING FROM LOSS OF USE, DATA OR PROFITS, WHETHER IN
# AN ACTION OF CONTRACT, NEGLIGENCE OR OTHER TORTIOUS ACTION, ARISING
# OUT OF OR IN CONNECTION WITH THE USE OR PERFORMANCE OF THIS SOFTWARE.

package Cyrus::IMAP::Admin;
use strict;
use Cyrus::IMAP;
use vars qw($VERSION
	    *create *delete *deleteacl *listacl *list *rename *setacl
	    *subscribed *quota *quotaroot *info *setinfo *xfer
	    *subscribe *unsubscribe);

$VERSION = '1.00';

#
# NB:  there are hooks (which error out in all cases) for IMSP support in Tcl
# cyradm.  I'll add them if I ever see what they're supposed to do... after
# coming up with perl IMSP/ACAP hooks.
#
# ASSUMPTION:  the somewhat unwieldy cyradm names are because the interpreter
# causes collisions, so I can get away with shorter versions here.
#

# callback when referral stream closes
sub _cb_ref_eof {
  my %cb = @_;
  # indicate that the connection went away
  print STDERR "\nReferral connection to server lost.\n";
  ${$cb{-rock}} = undef;
}

sub new {
  my $class = shift;
  my $self = bless {}, $class;
  $self->{cyrus} = Cyrus::IMAP->new(@_) or $self = undef;

  # Figure out if the remote supports MAILBOX-REFERRALS
  # This is sort of annoying that authenticate also issues a CAPABILITY
  # but the API makes it difficult to get at the results of that command.
  if(defined($self)) {
    $self->{support_referrals} = 0;
    $self->{support_annotatatemore} = 0;
    $self->{authopts} = [];
    $self->addcallback({-trigger => 'CAPABILITY',
			-callback => sub {my %a = @_;
					  map { $self->{support_referrals} = 1
						  if /^MAILBOX-REFERRALS$/i;
						$self->{support_annotatemore} = 1
						  if /^ANNOTATEMORE$/i;
						$self->{support_metadata} = 1
						  if /^METADATA$/i;
					      }
					  split(/ /, $a{-text})}});
    $self->send(undef, undef, 'CAPABILITY');
    $self->addcallback({-trigger => 'CAPABILITY'});
  }

  $self;
}

# yuck.
# I intended this to be a subclass of Cyrus::IMAP, but that's a scalar ref so
# there's nowhere to hang the error information.  Indexing a "private" hash
# with the scalar sucks fully as much IMHO.  So we forward the Cyrus::IMAP
# methods on demand.
#
# yes, this is ugly.  but the overhead is minimized this way.
sub AUTOLOAD {
  use vars qw($AUTOLOAD);
  no strict 'refs';
  $AUTOLOAD =~ s/^.*:://;
  my $sub = $Cyrus::IMAP::{$AUTOLOAD};
  *$AUTOLOAD = sub { &$sub($_[0]->{cyrus}, @_[1..$#_]); };
  goto &$AUTOLOAD;
}

# Wrap around Cyrus::IMAP's authenticate, so that we are sure to 
# send an rlist command if they support referrals 
sub authenticate {
    my $self = shift;
    if(@_) {
      $self->{authopts} = \@_;
    } 
    my $rc = $self->{cyrus}->authenticate(@_);
    if($rc && $self->{support_referrals}) {
      # Advertise our desire for referrals
      my $msg;
      ($rc, $msg) = $self->send('', '', 'RLIST "" ""');
      if($rc eq "OK") {
	$rc = 1;
      } else {
	$rc = 0;
      }
    }
    return $rc;
}

# Spit out a reference to the previous authentication options:
sub _getauthopts { 
    my $self = shift;
    return $self->{authopts};
}

sub reconstruct {
    my ($self, $mailbox, $recurse) = @_;
    my $rc;
    my $msg;
    if($recurse == 1) {
      ($rc, $msg) = $self->send('', '', 'RECONSTRUCT %s RECURSIVE',
				$mailbox);
    } else {
      ($rc, $msg) = $self->send('', '', 'RECONSTRUCT %s', $mailbox);
    }
    $self->{error} = $msg;
    if($rc eq "OK") {
      $rc = 1;
    } else {
      if($self->{support_referrals} && $msg =~ m|^\[REFERRAL\s+([^\]\s]+)\]|) {
	my ($refserver, $box) = $self->fromURL($1);
	my $port = 143;
	
	if($refserver =~ /:/) {
	  $refserver =~ /([^:]+):(\d+)/;
	  $refserver = $1; $port = $2;
	}
	
	my $cyradm = Cyrus::IMAP::Admin->new($refserver, $port)
	  or die "cyradm: cannot connect to $refserver\n";
	$cyradm->addcallback({-trigger => 'EOF',
			      -callback => \&_cb_ref_eof,
			      -rock => \$cyradm});
	$cyradm->authenticate(@{$self->_getauthopts()})
	  or die "cyradm: cannot authenticate to $refserver\n";
	
	my $ret = $cyradm->reconstruct($mailbox,$recurse);
	$self->{error} = $cyradm->{error};
	$cyradm = undef;
	return $ret;
      } else {
	$rc = 0;
      }
    }
    return $rc;
}

sub createmailbox {
  my ($self, $mbx, $partition) = @_;
  $partition = '' if !defined($partition);
  my ($rc, $msg) = $self->send('', '', 'CREATE %s%a%a', $mbx,
			       $partition? ' ': '', $partition);
  if ($rc eq 'OK') {
    $self->{error} = undef;
    1;
  } else {
    if($self->{support_referrals} && $msg =~ m|^\[REFERRAL\s+([^\]\s]+)\]|) {
      my ($refserver, $box) = $self->fromURL($1);
      my $port = 143;

      if($refserver =~ /:/) {
	$refserver =~ /([^:]+):(\d+)/;
	$refserver = $1; $port = $2;
      }

      my $cyradm = Cyrus::IMAP::Admin->new($refserver, $port)
	or die "cyradm: cannot connect to $refserver\n";
      $cyradm->addcallback({-trigger => 'EOF',
			    -callback => \&_cb_ref_eof,
			    -rock => \$cyradm});
      $cyradm->authenticate(@{$self->_getauthopts()})
	or die "cyradm: cannot authenticate to $refserver\n";

      my $ret = $cyradm->createmailbox($box);
      $cyradm = undef;
      return $ret;
    }
    $self->{error} = $msg;
    undef;
  }
}
*create = *createmailbox;

sub deletemailbox {
  my ($self, $mbx) = @_;
  my ($rc, $msg) = $self->send('', '', 'DELETE %s', $mbx);
  if ($rc eq 'OK') {
    $self->{error} = undef;
    1;
  } else {
    if($self->{support_referrals} && $msg =~ m|^\[REFERRAL\s+([^\]\s]+)\]|) {
      my ($refserver, $box) = $self->fromURL($1);
      my $port = 143;

      if($refserver =~ /:/) {
	$refserver =~ /([^:]+):(\d+)/;
	$refserver = $1; $port = $2;
      }

      my $cyradm = Cyrus::IMAP::Admin->new($refserver, $port)
	or die "cyradm: cannot connect to $refserver\n";
      $cyradm->addcallback({-trigger => 'EOF',
			    -callback => \&_cb_ref_eof,
			    -rock => \$cyradm});
      $cyradm->authenticate(@{$self->_getauthopts()})
	or die "cyradm: cannot authenticate to $refserver\n";

      my $ret = $cyradm->deletemailbox($box);
      $self->{error} = $cyradm->error;
      $cyradm = undef;
      return $ret;
    }
    $self->{error} = $msg;
    undef;
  }
}
*delete = *deletemailbox;

sub deleteaclmailbox {
  my ($self, $mbx, @acl) = @_;
  my $cnt = 0;
  my $res = '';
  my ($rc, $msg);
  foreach my $acl (@acl) {
    ($rc, $msg) = $self->send('', '', 'DELETEACL %s %s', $mbx, $acl);
    if ($rc eq 'OK') {
      $cnt++;
    } else {
      if($self->{support_referrals} && $msg =~ m|^\[REFERRAL\s+([^\]\s]+)\]|) {
	my ($refserver, $box) = $self->fromURL($1);
	my $port = 143;
	
	if($refserver =~ /:/) {
	  $refserver =~ /([^:]+):(\d+)/;
	  $refserver = $1; $port = $2;
	}
	
	my $cyradm = Cyrus::IMAP::Admin->new($refserver, $port)
	  or die "cyradm: cannot connect to $refserver\n";
	$cyradm->addcallback({-trigger => 'EOF',
			      -callback => \&_cb_ref_eof,
			      -rock => \$cyradm});
	$cyradm->authenticate(@{$self->_getauthopts()})
	  or die "cyradm: cannot authenticate to $refserver\n";
	
	$cnt += $cyradm->deleteaclmailbox($mbx,$acl);

	$res .= "\n" if $res ne '';
	$res .= $acl . ': ' . $cyradm->{error};

	$cyradm = undef;
      } else {
	$rc = 0;
      }
      $res .= "\n" if $res ne '';
      $res .= $acl . ': ' . $msg;
    }
  }
  if ($res eq '') {
    $self->{error} = undef;
  } else {
    $self->{error} = $res;
  }
  $cnt;
}
*deleteacl = *deleteaclmailbox;

sub listaclmailbox {
  my ($self, $mbx) = @_;
  my %info = ();
  $self->addcallback({-trigger => 'ACL',
		      -callback => sub {
			my %d = @_;
			return unless $d{-text} =~ s/^\"*\Q$mbx\E\"*\s+//;
			while ($d{-text} =~ s/(\S+)\s+(\S+)\s*//) {
			  $d{-rock}{$1} = $2;
			}
		      },
		      -rock => \%info});
  my ($rc, $msg) = $self->send('', '', 'GETACL %s', $mbx);
  $self->addcallback({-trigger => 'ACL'});
  if ($rc eq 'OK') {
    $self->{error} = undef;
    %info;
  } else {
    $self->{error} = $msg;
    ();
  }
}
*listacl = *listaclmailbox;

sub listmailbox {
  my ($self, $pat, $ref) = @_;
  $ref ||= "";
  my @info = ();
  my $list_cmd;
  if($self->{support_referrals}) {
    $list_cmd = 'RLIST';
  } else {
    $list_cmd = 'LIST';
  }
  $self->addcallback({-trigger => 'LIST',
		      -callback => sub {
			my %d = @_;
			next unless $d{-text} =~ s/^\(([^\)]*)\) //;
			my $attrs = $1;
			my $sep = '';
			my $mbox;
			# NIL or (attrs) "sep" "str"
			if ($d{-text} =~ /^N/) {
			  return if $d{-text} !~ s/^NIL//;
			}
			elsif ($d{-text} =~ s/\"\\?(.)\"//) {
			  $sep = $1;
			}
			return unless $d{-text} =~ s/^ //;
                        if ($d{-text} =~ /{\d+}(.*)/) {
			  # cope with literals (?)
			  (undef, $mbox) = split(/\n/, $d{-text});
                        } elsif ($d{-text} =~ /\"(([^\\\"]*\\)*[^\\\"]*)\"/) {
			  ($mbox = $1) =~ s/\\(.)/$1/g;
			} else {
			  $d{-text} =~ /^([]!\#-[^-~]+)/;
			  $mbox = $1;
			}
			push @{$d{-rock}}, [$mbox, $attrs, $sep];
		      },
		      -rock => \@info});
  my ($rc, $msg) = $self->send('', '', "$list_cmd %s %s", $ref, $pat);
  $self->addcallback({-trigger => $list_cmd});
  if ($rc eq 'OK') {
    $self->{error} = undef;
    @info;
  } else {
    $self->{error} = $msg;
    ();
  }
}
*list = \&listmailbox;

sub listsubscribed {
  my ($self, $pat, $ref) = @_;
  $ref ||= $pat;
  my @info = ();
  my $list_cmd;
  if($self->{support_referrals}) {
    $list_cmd = 'RLSUB';
  } else {
    $list_cmd = 'LSUB';
  }  
  $self->addcallback({-trigger => 'LSUB',
		      -callback => sub {
			my %d = @_;
			next unless $d{-text} =~ s/^\(([^\)]*)\) //;
			my $attrs = $1;
			my $sep = '';
			# NIL or (attrs) "sep" "str"
			if ($d{-text} =~ /^N/) {
			  return if $d{-text} !~ s/^NIL//;
			}
			elsif ($d{-text} =~ s/\"\\?(.)\"//) {
			  $sep = $1;
			}
			return unless $d{-text} =~ s/^ //;
			my $mbox;
			if ($d{-text} =~ /\"(([^\\\"]*\\.)*[^\\\"]*)\"/) {
			  ($mbox = $1) =~ s/\\(.)/$1/g;
			} else {
			  $d{-text} =~ /^([]!\#-[^-~]+)/;
			  $mbox = $1;
			}
			push @{$d{-rock}}, [$mbox, $attrs, $sep];
		      },
		      -rock => \@info});
  my ($rc, $msg) = $self->send('', '', "$list_cmd %s %s", $pat, $ref);
  $self->addcallback({-trigger => $list_cmd});
  if ($rc eq 'OK') {
    $self->{error} = undef;
    @info;
  } else {
    $self->{error} = $msg;
    ();
  }
}
*subscribed = \&listsubscribed;

sub listquota {
  my ($self, $root) = @_;
  my @info = ();
  $self->addcallback({-trigger => 'QUOTA',
		      -callback => sub {
			my %d = @_;
			next unless
			  $d{-text} =~ s/^\S+.* \((\S*) *?(\S*) *?(\S*)\)//;
			push @{$d{-rock}}, $1, [$2, $3];
		      },
		      -rock => \@info});
  my ($rc, $msg) = $self->send('', '', 'GETQUOTA %s', $root);
  $self->addcallback({-trigger => 'QUOTA'});
  if ($rc eq 'OK') {
    $self->{error} = undef;
    @info;
  } else {
    if($self->{support_referrals} && $msg =~ m|^\[REFERRAL\s+([^\]\s]+)\]|) {
      my ($refserver, $box) = $self->fromURL($1);
      my $port = 143;

      if($refserver =~ /:/) {
	$refserver =~ /([^:]+):(\d+)/;
	$refserver = $1; $port = $2;
      }

      my $cyradm = Cyrus::IMAP::Admin->new($refserver, $port)
	or die "cyradm: cannot connect to $refserver\n";
      $cyradm->addcallback({-trigger => 'EOF',
			    -callback => \&_cb_ref_eof,
			    -rock => \$cyradm});
      $cyradm->authenticate(@{$self->_getauthopts()})
	or die "cyradm: cannot authenticate to $refserver\n";

      my @ret = $cyradm->listquota($root);
      $self->{error} = $cyradm->{error};
      $cyradm = undef;
      return @ret;
    } else {
      $self->{error} = $msg;
      ();
    }
  }
}
*quota = *listquota;

sub listquotaroot {
  my ($self, $root) = @_;
  my $qr = '';
  my @info = ();
  $self->addcallback({-trigger => 'QUOTAROOT',
		      -callback => sub {
			my %d = @_;
			return unless $d{-text} =~ /^\S+ (\S+)/;
			${$d{-rock}} = $1;
		      },
		      -rock => \$qr},
		     {-trigger => 'QUOTA',
		      -callback => sub {
			my %d = @_;
			return unless
			  $d{-text} =~ s/^\S+ \((\S+) (\S+) (\S+)\)//;
			push @{$d{-rock}}, $1, [$2, $3];
		      },
		      -rock => \@info});
  my ($rc, $msg) = $self->send('', '', 'GETQUOTAROOT %s', $root);
  $self->addcallback({-trigger => 'QUOTA'}, {-trigger => 'QUOTAROOT'});
  if ($rc eq 'OK') {
    $self->{error} = undef;
    ($qr, @info);
  } else {
    if($self->{support_referrals} && $msg =~ m|^\[REFERRAL\s+([^\]\s]+)\]|) {
      my ($refserver, $box) = $self->fromURL($1);
      my $port = 143;

      if($refserver =~ /:/) {
	$refserver =~ /([^:]+):(\d+)/;
	$refserver = $1; $port = $2;
      }

      my $cyradm = Cyrus::IMAP::Admin->new($refserver, $port)
	or die "cyradm: cannot connect to $refserver\n";
      $cyradm->addcallback({-trigger => 'EOF',
			    -callback => \&_cb_ref_eof,
			    -rock => \$cyradm});
      $cyradm->authenticate(@{$self->_getauthopts()})
	or die "cyradm: cannot authenticate to $refserver\n";
      
      my @ret = $cyradm->listquotaroot($root);
      $self->{error} = $cyradm->{error};
      $cyradm = undef;
      return @ret;
    } else {
      $self->{error} = $msg;
      ();
    }
  }
}
*quotaroot = *listquotaroot;

sub renamemailbox {
  my ($self, $src, $dest, $ptn) = @_;

  $self->addcallback({-trigger => 'NO',
		      -callback => sub {
			print $_ . "\n";
		      }});

  my ($rc, $msg) = $self->send('', '', 'RENAME %s %s%a%a', $src, $dest,
			       $ptn ? ' ' : $ptn, $ptn);

  $self->addcallback({-trigger => 'NO'});
		    
  if ($rc eq 'OK') {
    $self->{error} = undef;
    1;
  } else {
    if($self->{support_referrals} &&
       $msg =~ m|^\[REFERRAL\s+([^\]\s]+)\s+([^\]\s]+)\]|) {
      # We need two referrals for this to be valid
      my ($refserver, $box) = $self->fromURL($1);
      my ($refserver2, $nbox) = $self->fromURL($2);
      my $port = 143;

      if(!($refserver eq $refserver2)) {
	$self->{error} = "Inter-server referral.  Not implemented.";
	return 1;
      }

      if($refserver =~ /:/) {
	$refserver =~ /([^:]+):(\d+)/;
	$refserver = $1; $port = $2;
      }

      my $cyradm = Cyrus::IMAP::Admin->new($refserver, $port)
	or die "cyradm: cannot connect to $refserver\n";
      $cyradm->addcallback({-trigger => 'EOF',
			    -callback => \&_cb_ref_eof,
			    -rock => \$cyradm});
      $cyradm->authenticate(@{$self->_getauthopts()})
	or die "cyradm: cannot authenticate to $refserver\n";

      my $ret = $cyradm->renamemailbox($box, $box, $nbox);
      $cyradm = undef;
      return $ret;
    }
    $self->{error} = $msg;
    undef;
  }
}
*rename = *renamemailbox;

sub xfermailbox {
  my ($self, $mbox, $server, $ptn) = @_;

  $self->addcallback({-trigger => 'NO',
		      -callback => sub {
			print $_ . "\n";
		      }});

  my ($rc, $msg) = $self->send('', '', 'XFER %s %s%a%a', $mbox, $server,
			       $ptn ? ' ' : $ptn, $ptn);

  $self->addcallback({-trigger => 'NO'});
		    
  if ($rc eq 'OK') {
    $self->{error} = undef;
    1;
  } else {
    $self->{error} = $msg;
    undef;
  }
}
*xfer = *xfermailbox;

# hm.  this list can't be confused with valid ACL values as of 1.6.19, except
# for "all".  sigh.
my %aclalias = (none => '',
		read => 'lrs',
		post => 'lrsp',
		append => 'lrsip',
		write => 'lrswipkxten',
		delete => 'lrxten',
		all => 'lrswipkxtean');

sub setaclmailbox {
  my ($self, $mbx, %acl) = @_;
  my $cnt = 0;
  my $res = '';
  my ($rc, $msg);
  foreach my $id (keys %acl) {
    $acl{$id} = $aclalias{$acl{$id}} if defined $aclalias{$acl{$id}};
    ($rc, $msg) = $self->send('', '', 'SETACL %s %s %s', $mbx, $id, $acl{$id});
    if ($rc eq 'OK') {
      $cnt++;
    } else {
      if($self->{support_referrals} && $msg =~ m|^\[REFERRAL\s+([^\]\s]+)\]|) {
	my ($refserver, $box) = $self->fromURL($1);
	my $port = 143;

	if($refserver =~ /:/) {
	  $refserver =~ /([^:]+):(\d+)/;
	  $refserver = $1; $port = $2;
	}

	my $cyradm = Cyrus::IMAP::Admin->new($refserver, $port)
	  or die "cyradm: cannot connect to $refserver\n";
	$cyradm->addcallback({-trigger => 'EOF',
			      -callback => \&_cb_ref_eof,
			      -rock => \$cyradm});
	$cyradm->authenticate(@{$self->_getauthopts()})
	  or die "cyradm: cannot authenticate to $refserver\n";

	my $ret = $cyradm->setaclmailbox($mbx, %acl);
	if(defined($ret)) {
	  $cnt++;
	  $rc = 'OK';
	} else {
	  $res .= "\n" if $res ne '';
	  $res .= $id . ': ' . $acl{$id} . ': ' . $cyradm->{error};
	}
      } else {
	$res .= "\n" if $res ne '';
	$res .= $id . ': ' . $acl{$id} . ': ' . $msg;
      }
    }
  }
  if ($rc eq 'OK') {
    $self->{error} = undef;
    $cnt;
  } else {
    $self->{error} = $res;
    undef;
  }
}
*setacl = *setaclmailbox;

sub setquota {
  my ($self, $mbx, %quota) = @_;
  foreach my $id (keys %quota) {
    if ($id !~ /^[]!\#-[^-~]+$/) {
	$self->{error} = $id . ': not an atom';
	return undef;
    }
    if ($quota{$id} !~ /^\d+$/) {
	$self->{error} = $id . ': ' . $quota{$id} . ': not a number';
	return undef;
    }
  }
  my ($rc, $msg) = $self->send('', '', 'SETQUOTA %s (%v)', $mbx, \%quota);
  if ($rc eq 'OK') {
    $self->{error} = undef;
    1;
  } else {
    if($self->{support_referrals} && $msg =~ m|^\[REFERRAL\s+([^\]\s]+)\]|) {
      my ($refserver, $box) = $self->fromURL($1);
      my $port = 143;

      if($refserver =~ /:/) {
	$refserver =~ /([^:]+):(\d+)/;
	$refserver = $1; $port = $2;
      }

      my $cyradm = Cyrus::IMAP::Admin->new($refserver, $port)
	or die "cyradm: cannot connect to $refserver\n";
      $cyradm->addcallback({-trigger => 'EOF',
			    -callback => \&_cb_ref_eof,
			    -rock => \$cyradm});
      $cyradm->authenticate(@{$self->_getauthopts()})
	or die "cyradm: cannot authenticate to $refserver\n";

      my $ret = $cyradm->setquota($mbx, %quota);
      $cyradm = undef;
      return $ret;
    } else {
      $self->{error} = $msg;
      undef;
    }
  }
}

sub getinfo {
  my $self = shift;
  my $box = shift;
  my @entries = @_;
  
  if(!defined($box)) {
    $box = "";
  }

  if(!$self->{support_annotatemore}) {
    $self->{error} = "Remote does not support ANNOTATEMORE.";
    return undef;
  }

  my %info = ();
  $self->addcallback({-trigger => 'ANNOTATION',
		      -callback => sub {
			my %d = @_;
			my $text = $d{-text};

			# There were several draft iterations of this,
			# but since we send only the latest form command,
			# this is the only possible response.

<<<<<<< HEAD
			# Regex 1 (Shared-Folder, user folder looks similar):
			# cyrus imapd 2.5.0
			# folder "/vendor/cmu/cyrus-imapd/expire" ("value.shared" "90")
			# 1      2                                 3              4
			# folder "/vendor/cmu/cyrus-imapd/pop3showafter" ("value.shared" NIL)
			# 1      2                                        3              4
			# folder "/specialuse" ("value.priv" NIL "value.shared" NIL)
			# 1      2              3            4   5              6

			# cyrus imapd 2.4.17
			# "folder" "/vendor/cmu/cyrus-imapd/partition" ("value.shared" "default")
			# 1        2                                    3              4

			# cyrus imapd 2.2.13
			# "folder" "/vendor/cmu/cyrus-imapd/expire" ("value.shared" "90")
			# 1        2                                 3              4

			# Regex 1: server info
			# cyrus imapd 2.5.0
			# "" "/comment" ("value.shared" "test")
			# 1  2           3              4
			# "" "/motd" ("value.shared" NIL)
			# 1  2        3              4
			# "" "/vendor/cmu/cyrus-imapd/expire" ("value.priv" NIL "value.shared" NIL)
			# 1  2                                 3            4   5              6

			# cyrus imapd 2.4.17
			# "" "/vendor/cmu/cyrus-imapd/freespace" ("value.shared" "3122744")
			# 1  2                                    3              4

			# Regex 2
			# cyrus imapd 2.5.0 (user folder, authorized as user)
			# Note: two lines
			# INBOX.Sent "/specialuse" ("value.priv" {5}\r\n
			# \Sent)>
			# 1          2              3            4\r\n
			# 5

		        if ($text =~
			       /^\s*(?|"([^"]*)"|([^\s]+))\s+"([^"]*)"\s+\("([^"]*)"\s+(?|"([^"]*)"|(NIL))(?:\s+"([^"]*)"\s+(?|"([^"]*)"|(NIL)))*\)/) {
=======
		        if (($text =~
			       /^\s*\"([^\"]*)\"\s+\"([^\"]*)\"\s+\(\"([^\"]*)\"\s+\"?(\S*?)\"?\)/) or
                           ($text =~ /^\s*(\S*?)\s+\"([^\"]*)\"\s+\(\"([^\"]*)\"\s+\"?(\S*?)\"?\)/)) {
			  # note that we require mailbox and entry to be qstrings
			  # Single annotation, not literal,
			  # but possibly multiple values
			  # however, we are only asking for one value, so...
>>>>>>> 32881190
			  my $key;
			  if($1 ne "") {
				$key = "/mailbox/{$1}$2";
			  } else {
				$key = "/server$2";
			  }
			  $d{-rock}{$3}->{$key} = $4;
			  $d{-rock}{$5}->{$key} = $6 if (defined ($5) && defined ($6));
		        }  elsif ($text =~
			       /^\s*"([^"]*)"\s+"([^"]*)"\s+\("([^"]*)"\s+\{(.*)\}\r\n/ ||
			   $text =~ 
			       /^\s*([^\s]+)\s+"([^"]*)"\s+\("([^"]*)"\s+\{(.*)\}\r\n/) {
			  my $len = $4;
			  $text =~ s/^\s*"*([^"\s]*)"*\s+"([^"]*)"\s+\("([^"]*)"\s+\{(.*)\}\r\n//s;
			  $text = substr($text, 0, $len);
			  # Single annotation (literal style),
			  # possibly multiple values -- multiple
			  # values not tested.

			  my $key;
			  if($1 ne "") {
				$key = "/mailbox/{$1}$2";
			  } else {
				$key = "/server$2";
			  }
			  $d{-rock}{$3}->{$key} = $text;
			} else {
<<<<<<< HEAD
			  ; # XXX: unrecognized line, how to notify caller?
=======
			  1;
>>>>>>> 32881190
			}
		      },
		      -rock => \%info});

  # send getannotation "/mailbox/name/* or /server/*"
  my($rc, $msg);
  if(scalar(@entries)) {
    foreach my $annot (@entries) {
      ($rc, $msg) = $self->send('', '', 'GETANNOTATION %s %q ("value.priv" "value.shared")',
				$box, $annot);
      last if($rc ne 'OK');
    }
  } else {
    ($rc, $msg) = $self->send('', '', 'GETANNOTATION %s "*" ("value.priv" "value.shared")',
			      $box);
  }
  $self->addcallback({-trigger => 'ANNOTATION'});
  if ($rc eq 'OK') {
    $self->{error} = undef;
    %info;
  } else {
    $self->{error} = $msg;
    ();
  }
}
*info = *getinfo;

sub mboxconfig {
  my ($self, $mailbox, $entry, $value, $attribname) = @_;

  my %values = ( "comment" => "/comment",
		 "expire" => "/vendor/cmu/cyrus-imapd/expire",
		 "news2mail" => "/vendor/cmu/cyrus-imapd/news2mail",
		 "sharedseen" => "/vendor/cmu/cyrus-imapd/sharedseen",
		 "sieve" => "/vendor/cmu/cyrus-imapd/sieve",
		 "specialuse" => "/specialuse",
		 "squat" => "/vendor/cmu/cyrus-imapd/squat",
		 "pop3showafter" => "/vendor/cmu/cyrus-imapd/pop3showafter" );

  if(!$self->{support_annotatemore}) {
    $self->{error} = "Remote does not support ANNOTATEMORE.";
    return undef;
  }

  if(exists($values{$entry})) {
    $entry = $values{$entry};
  } else {
    $self->{error} = "Unknown parameter $entry" unless substr($entry,0,1) eq "/";
  }

  my ($rc, $msg);

  $value = undef if($value eq "none");
  $attribname = "value.shared" unless defined ($attribname);

  if(defined($value)) {
    ($rc, $msg) = $self->send('', '',
			      'SETANNOTATION %q %q (%q %q)',
		              $mailbox, $entry, $attribname, $value);
  } else {
    ($rc, $msg) = $self->send('', '',
                              'SETANNOTATION %q %q (%q NIL)',
		              $mailbox, $entry, $attribname);
  }

  if ($rc eq 'OK') {
    $self->{error} = undef;
    1;
  } else {
    if($self->{support_referrals} && $msg =~ m|^\[REFERRAL\s+([^\]\s]+)\]|) {
      my ($refserver, $box) = $self->fromURL($1);
      my $port = 143;

      if($refserver =~ /:/) {
	$refserver =~ /([^:]+):(\d+)/;
	$refserver = $1; $port = $2;
      }

      my $cyradm = Cyrus::IMAP::Admin->new($refserver, $port)
	or die "cyradm: cannot connect to $refserver\n";
      $cyradm->addcallback({-trigger => 'EOF',
			    -callback => \&_cb_ref_eof,
			    -rock => \$cyradm});
      $cyradm->authenticate(@{$self->_getauthopts()})
	or die "cyradm: cannot authenticate to $refserver\n";

      my $ret = $cyradm->mboxconfig($mailbox, $entry, $value);
      $cyradm = undef;
      return $ret;
    }
    $self->{error} = $msg;
    undef;
  }
}

sub setinfoserver {
  my ($self, $entry, $value) = @_;

  if(!$self->{support_annotatemore}) {
    $self->{error} = "Remote does not support ANNOTATEMORE.";
    return undef;
  }

  my %values = ( "comment" => "/comment",
		 "motd" => "/motd",
		 "admin" => "/admin",
		 "shutdown" => "/vendor/cmu/cyrus-imapd/shutdown",
		 "expire" => "/vendor/cmu/cyrus-imapd/expire",
		 "squat" => "/vendor/cmu/cyrus-imapd/squat");

  $entry = $values{$entry} if (exists($values{$entry}));

  $value = undef if($value eq "none");

  my ($rc, $msg);

  if(defined($value)) {
    ($rc, $msg) = $self->send('', '',
			      "SETANNOTATION \"\" %q (\"value.shared\" %q)",
		              $entry, $value);
  } else {
    ($rc, $msg) = $self->send('', '',
                              "SETANNOTATION \"\" %q (\"value.shared\" NIL)",
		              $entry);
  }

  if ($rc eq 'OK') {
    $self->{error} = undef;
    1;
  } else {
    $self->{error} = $msg;
    undef;
  }
}
*setinfo = *setinfoserver;

sub getmetadata {
  my $self = shift;
  my $box = shift;
  my @entries = @_;
  
  if(!defined($box)) {
    $box = "";
  }

  if(!$self->{support_metadata}) {
    $self->{error} = "Remote does not support METADATA.";
    return undef;
  }

  my %info = ();
  $self->addcallback({-trigger => 'METADATA',
		      -callback => sub {
			my %d = @_;
			my $text = $d{-text};

			# There were several draft iterations of this,
			# but since we send only the latest form command,
			# this is the only possible response.

		        if ($text =~
			       /^\s*\"?([^\(]*?)\"?\s*\(\"?(\S+)\"?\s+\"?([^"\)\{]*)\"?\)/) {
			  # note that we require mailbox and entry to be qstrings
			  # Single annotation, not literal,
			  # but possibly multiple values
			  # however, we are only asking for one value, so...
			  my $key;
			  if($1 ne "") {
				$key = "/mailbox/{$1}$2";
                                if ($key =~ /private/) {
				    $key .= "(private)";
                                } elsif ($key =~ /shared/) {
				    $key .= "(shared)";
                                }
			  } else {
				$key = "/server$1";
                                if ($key =~ /private/) {
				    $key .= "(private)";
                                } elsif ($key =~ /shared/) {
				    $key .= "(shared)";
                                }
			  }
			  $d{-rock}{$key} = $3;
                          # xxx have to figure out how to present
                          # shared and private. Now just block shared when
                          # it is NIL.
                          #$text = $3;
                          #$text =~ s/(.*)\/shared\/.*NIL/$1/g;
			  #$d{-rock}{$key} = $text;
		        }  elsif ($text =~
                               /^\s*\"?([^\(]*?)\"?\s*\(\"?(\S+)\"?\s+\{(.*)\}\r\n/) {
			  my $len = $3;
			  $text =~ s/^\s*\"?([^\(]*?)\"?\s*\(\"?(\S+)\"?\s+\{(.*)\}\r\n//s;
			  $text = substr($text, 0, $len);
			  # note that we require mailbox and entry to be qstrings
			  # Single annotation (literal style),
			  # possibly multiple values
			  # however, we are only asking for one value, so...
			  my $key;
			  if($1 ne "") {
				$key = "/mailbox/{$1}$2";
			  } else {
				$key = "/server$2";
			  }
			  $d{-rock}{$key} = $text;
			} else {
			  1;
			}
		      },
		      -rock => \%info});

  # send getmetadata "/mailbox/name/* or /private/* and /shared/*"
  my($rc, $msg);
  if(scalar(@entries)) {
    foreach my $annot (@entries) {
      ($rc, $msg) = $self->send('', '', "GETMETADATA %s (%q)",
				$box, $annot);
      last if($rc ne 'OK');
    }
  } else {
    ($rc, $msg) = $self->send('', '', "GETMETADATA %s (\"/private/*\")",
			      $box);
    ($rc, $msg) = $self->send('', '', "GETMETADATA %s (\"/shared/*\")",
			      $box);
  }
  $self->addcallback({-trigger => 'METADATA'});
  if ($rc eq 'OK') {
    $self->{error} = undef;
    %info;
  } else {
    $self->{error} = $msg;
    ();
  }
}
*info = *getmetadata;

sub setmetadata {
  my ($self, $mailbox, $entry, $value) = @_;

  my %values = ( "comment" => "/private/comment",
		 "expire" => "/shared/vendor/cmu/cyrus-imapd/expire",
		 "news2mail" => "/shared/vendor/cmu/cyrus-imapd/news2mail",
		 "sharedseen" => "/shared/vendor/cmu/cyrus-imapd/sharedseen",
		 "sieve" => "/shared/vendor/cmu/cyrus-imapd/sieve",
		 "specialuse" => "/private/specialuse",
		 "squat" => "/shared/vendor/cmu/cyrus-imapd/squat",
		 "pop3showafter" => "/shared/vendor/cmu/cyrus-imapd/pop3showafter" );

  if(!$self->{support_metadata}) {
    $self->{error} = "Remote does not support METADATA.";
    return undef;
  }

  if(exists($values{$entry})) {
    $entry = $values{$entry};
  } else {
    $self->{error} = "Unknown parameter $entry" unless substr($entry,0,1) eq "/";
  }

  my ($rc, $msg);

  $value = undef if($value eq "none");

  if(defined($value)) {
    ($rc, $msg) = $self->send('', '',
			      "SETMETADATA %q (%q %q)",
		              $mailbox, $entry, $value);
  } else {
    ($rc, $msg) = $self->send('', '',
                              "SETMETADATA %q (%q NIL)",
		              $mailbox, $entry);
  }

  if ($rc eq 'OK') {
    $self->{error} = undef;
    1;
  } else {
    if($self->{support_referrals} && $msg =~ m|^\[REFERRAL\s+([^\]\s]+)\]|) {
      my ($refserver, $box) = $self->fromURL($1);
      my $port = 143;

      if($refserver =~ /:/) {
	$refserver =~ /([^:]+):(\d+)/;
	$refserver = $1; $port = $2;
      }

      my $cyradm = Cyrus::IMAP::Admin->new($refserver, $port)
	or die "cyradm: cannot connect to $refserver\n";
      $cyradm->addcallback({-trigger => 'EOF',
			    -callback => \&_cb_ref_eof,
			    -rock => \$cyradm});
      $cyradm->authenticate(@{$self->_getauthopts()})
	or die "cyradm: cannot authenticate to $refserver\n";

      my $ret = $cyradm->mboxconfig($mailbox, $entry, $value);
      $cyradm = undef;
      return $ret;
    }
    $self->{error} = $msg;
    undef;
  }
}
*setinfo = *setmetadata;

sub subscribemailbox {
  my ($self, $mbx) = @_;
  my ($rc, $msg) = $self->send('', '', 'SUBSCRIBE %s', $mbx);
  if ($rc eq 'OK') {
    $self->{error} = undef;
    1;
  } else {
    if($self->{support_referrals} && $msg =~ m|^\[REFERRAL\s+([^\]\s]+)\]|) {
      my ($refserver, $box) = $self->fromURL($1);
      my $port = 143;

      if($refserver =~ /:/) {
        $refserver =~ /([^:]+):(\d+)/;
        $refserver = $1; $port = $2;
      }

      my $cyradm = Cyrus::IMAP::Admin->new($refserver, $port)
        or die "cyradm: cannot connect to $refserver\n";
      $cyradm->addcallback({-trigger => 'EOF',
                            -callback => \&_cb_ref_eof,
                            -rock => \$cyradm});
      $cyradm->authenticate(@{$self->_getauthopts()})
        or die "cyradm: cannot authenticate to $refserver\n";

      my $ret = $cyradm->subscribemailbox($box);
      $self->{error} = $cyradm->error;
      $cyradm = undef;
      return $ret;
    }
    $self->{error} = $msg;
    undef;
  }
}
*subscribe = *subscribemailbox;

sub unsubscribemailbox {
  my ($self, $mbx) = @_;
  my ($rc, $msg) = $self->send('', '', 'UNSUBSCRIBE %s', $mbx);
  if ($rc eq 'OK') {
    $self->{error} = undef;
    1;
  } else {
    if($self->{support_referrals} && $msg =~ m|^\[REFERRAL\s+([^\]\s]+)\]|) {
      my ($refserver, $box) = $self->fromURL($1);
      my $port = 143;

      if($refserver =~ /:/) {
        $refserver =~ /([^:]+):(\d+)/;
        $refserver = $1; $port = $2;
      }

      my $cyradm = Cyrus::IMAP::Admin->new($refserver, $port)
        or die "cyradm: cannot connect to $refserver\n";
      $cyradm->addcallback({-trigger => 'EOF',
                            -callback => \&_cb_ref_eof,
                            -rock => \$cyradm});
      $cyradm->authenticate(@{$self->_getauthopts()})
        or die "cyradm: cannot authenticate to $refserver\n";

      my $ret = $cyradm->unsubscribemailbox($box);
      $self->{error} = $cyradm->error;
      $cyradm = undef;
      return $ret;
    }
    $self->{error} = $msg;
    undef;
  }
}
*unsubscribe = *unsubscribemailbox;

sub error {
  my $self = shift;
  $self->{error};
}

1;
__END__

=head1 NAME

Cyrus::IMAP::Admin - Cyrus administrative interface Perl module

=head1 SYNOPSIS

  use Cyrus::IMAP::Admin;

  my $client = Cyrus::IMAP::Admin->new('mailhost'[, $flags]);
  $rc = $client->create('user.auser'[, $partition]);
  $rc = $client->delete('user.auser');
  $rc = $client->deleteacl('user.buser', 'user1', 'user2');
  %acls = $client->listacl('user.buser');
  @mailboxes = $client->list('*');
  @mailboxes = $client->list('%', 'user.');
  @mailboxes = $client->subscribed('*');
  %quota = $client->quota($root);
  ($root, %quota) = $client->quotaroot($mailbox);
  $rc = $client->rename($old, $new[, $partition]);
  $rc = $client->setacl($mailbox, $user =E<gt> $acl[, ...]);
  $rc = $client->setquota($mailbox, $resource =E<gt> $quota[, ...]);
  $rc = $client->xfer($mailbox, $server[, $partition]);

=head1 DESCRIPTION

This module is a Perl interface to Cyrus administrative functions.  It is used
to implement Cyrus::IMAP::Admin::Shell (otherwise known as B<cyradm> and also
available for use in Perl administrative programs.

=head1 METHODS

Many of the methods have a B<cyradm>-compatible name and a shorter name.
The shorter name is shown in the synopsis when it exists; the
B<cyradm>-compatible name should be reasonably obvious.

In general, methods return undef or empty lists on error.  In some cases
a method may return an empty list without an error (i.e. C<list> of a
nonexistent hierarchy), so it may be necessary to check the error state
explicitly via the C<error> method.

=over 4

=item new($server[, $flags])

Instantiates a B<cyradm> object.  This is in fact an Cyrus::IMAP object with
a few additional methods, so all Cyrus::IMAP methods are available if needed.
(In particular, you will always want to use the C<authenticate> method.)

=item error

Return the last error that occurred, or undef if the last operation was
successful.  This is in some cases (such as C<list>) the only way to
distinguish between a successful return of an empty list and an error return.

Calling C<error> does not reset the error state, so it is legal to write:

    @folders = $cyradm->list($spec);
    print STDERR "Error: ", $cyradm->error if $cyradm->error;

=item createmailbox($mailbox[, $partition])

=item create($mailbox[, $partition])

Create a new mailbox on the specified or default partition.

=item deletemailbox($mailbox)

=item delete($mailbox)

Delete a mailbox.  As with B<cyradm>, you will probably need to add the B<c>
ACL for yourself to the mailbox with C<setaclmailbox> first.

=item deleteaclmailbox($mailbox, $user[, ...])

=item deleteacl($mailbox, $user[, ...])

Delete one or more ACL from a mailbox.

=item listaclmailbox($mailbox)

=item listacl($mailbox)

Returns a hash of mailbox ACLs, with each key being a Cyrus user and the
corresponding value being the ACL.

=item listmailbox($pattern[, $reference])

=item list($pattern[, $reference])

List mailboxes matching the specified pattern, starting from the specified
reference.  The result is a list; each element is an array containing the
mailbox name, attributes, and the separator.  (This interface may change.)

=item listsubscribed($pattern[, $reference])

=item subscribed($pattern[, $reference])

Like C<listmailbox> but only shows subscribed mailboxes.

=item listquota($root)

=item quota($root)

Returns a hash specifying the quota for the specified quota root.  Use
C<listquotaroot> to find the quota root for a mailbox.

=item listquotaroot($mailbox)

=item quotaroot($mailbox)

Returns a list, the first element is the quota root for the mailbox and
remaining elements are a hash specifying its quota.

=item renamemailbox($from, $to[, $partition])

=item rename($from, $to[, $partition])

Renames the specified mailbox, optionally moving it to a different partition.

=item setaclmailbox($mailbox, $user =E<gt> $acl[, ...])

=item setacl($mailbox, $user =E<gt> $acl[, ...])

Set ACLs on a mailbox.  The ACL may be one of the special strings C<none>,
C<read> (C<lrs>), C<post> (C<lrsp>), C<append> (C<lrsip>), C<write>
(C<lrswipkxten>), C<delete> (C<lrxten>), or C<all> (C<lrswipkxten>), or
any combinations of the ACL codes:

=over 4

=item l

Lookup (mailbox is visible to LIST/LSUB, SUBSCRIBE mailbox)

=item r

Read (SELECT/EXAMINE the mailbox, perform STATUS)

=item s

Seen (set/clear \SEEN flag via STORE, also set \SEEN flag during
    APPEND/COPY/FETCH BODY[...])

=item w

Write flags other than \SEEN and \DELETED

=item i

Insert (APPEND, COPY destination)

=item p

Post (send mail to mailbox)

=item k

Create mailbox (CREATE new sub-mailboxes, parent for new mailbox in RENAME)

=item x

Delete mailbox (DELETE mailbox, old mailbox name in RENAME)

=item t

Delete messages (set/clear \DELETED flag via STORE, also set \DELETED
    flag during APPEND/COPY)

=item e

Perform EXPUNGE and expunge as part of CLOSE

=item a

Administer (SETACL/DELETEACL/GETACL/LISTRIGHTS)

=item n

Add, delete or modify annotations

=back

=item setquota($mailbox, $resource, $quota[, ...])

Set quotas on a mailbox.  Note that Cyrus currently only defines one resource,
C<STORAGE>.  As defined in RFC 2087, the units are groups of 1024 octets
(i.e. Kilobytes)

=item xfermailbox($mailbox, $server[, $partition])

=item xfer($mailbox, $server[, $partition])

Transfers (relocates) the specified mailbox to a different server.

=back

=head1 AUTHOR

Brandon S. Allbery, allbery@ece.cmu.edu

=head1 SEE ALSO

Cyrus::IMAP
Cyrus::IMAP::Shell
perl(1), cyradm(1), imapd(8).

=cut<|MERGE_RESOLUTION|>--- conflicted
+++ resolved
@@ -723,7 +723,6 @@
 			# but since we send only the latest form command,
 			# this is the only possible response.
 
-<<<<<<< HEAD
 			# Regex 1 (Shared-Folder, user folder looks similar):
 			# cyrus imapd 2.5.0
 			# folder "/vendor/cmu/cyrus-imapd/expire" ("value.shared" "90")
@@ -764,15 +763,6 @@
 
 		        if ($text =~
 			       /^\s*(?|"([^"]*)"|([^\s]+))\s+"([^"]*)"\s+\("([^"]*)"\s+(?|"([^"]*)"|(NIL))(?:\s+"([^"]*)"\s+(?|"([^"]*)"|(NIL)))*\)/) {
-=======
-		        if (($text =~
-			       /^\s*\"([^\"]*)\"\s+\"([^\"]*)\"\s+\(\"([^\"]*)\"\s+\"?(\S*?)\"?\)/) or
-                           ($text =~ /^\s*(\S*?)\s+\"([^\"]*)\"\s+\(\"([^\"]*)\"\s+\"?(\S*?)\"?\)/)) {
-			  # note that we require mailbox and entry to be qstrings
-			  # Single annotation, not literal,
-			  # but possibly multiple values
-			  # however, we are only asking for one value, so...
->>>>>>> 32881190
 			  my $key;
 			  if($1 ne "") {
 				$key = "/mailbox/{$1}$2";
@@ -800,11 +790,8 @@
 			  }
 			  $d{-rock}{$3}->{$key} = $text;
 			} else {
-<<<<<<< HEAD
 			  ; # XXX: unrecognized line, how to notify caller?
-=======
 			  1;
->>>>>>> 32881190
 			}
 		      },
 		      -rock => \%info});
